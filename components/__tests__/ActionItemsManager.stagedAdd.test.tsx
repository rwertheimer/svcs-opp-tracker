import React, { useLayoutEffect } from 'react';
import { render, screen, fireEvent, waitFor, within } from '@testing-library/react';
import ActionItemsManager from '../../components/ActionItemsManager';
import SaveBar from '../../components/disposition/SaveBar';
import type { Opportunity, User } from '../../types';
import { ActionItemStatus } from '../../types';
import { DispositionActionPlanProvider, useDispositionActionPlan } from '../../components/disposition/DispositionActionPlanContext';

const users: User[] = [{ user_id: 'u1', name: 'Alice', email: 'a@x.com' }];

const baseOpportunity: Opportunity = {
  opportunities_id: 'opp1',
  opportunities_name: 'Test Opp',
  opportunities_subscription_start_date: new Date().toISOString(),
  opportunities_stage_name: 'Prospecting',
  opportunities_owner_name: 'Owner',
  opportunities_renewal_date_on_creation_date: new Date().toISOString(),
  opportunities_automated_renewal_status: 'N/A',
  accounts_dollars_months_left: 0,
  opportunities_has_services_flag: 'Yes',
  opportunities_amount_services: 0,
  accounts_outreach_account_link: '',
  accounts_salesforce_account_name: 'Acme',
  accounts_primary_fivetran_account_status: 'Active',
  opportunities_quoted_products: '',
  opportunities_product_being_pitched: '',
  accounts_se_territory_owner_email: '',
  opportunities_connectors: '',
  opportunities_connector_tshirt_size_list: '',
  opportunities_destinations: '',
  opportunities_type: 'New Business',
  accounts_region_name: 'NA - Enterprise',
  accounts_salesforce_account_id: 'acc1',
  opportunities_manager_of_opp_email: '',
  accounts_subscription_end_date: new Date().toISOString(),
  opportunities_close_date: new Date().toISOString(),
  opportunities_incremental_bookings: 0,
  opportunities_amount: 0,
  opportunities_forecast_category: 'Pipeline',
  opportunities_services_forecast_sfdc: 0,
  disposition: { status: 'Not Reviewed', notes: '', version: 1, last_updated_by_user_id: users[0].user_id },
  actionItems: [],
};

const PrimeStaging: React.FC<{ children: React.ReactNode }> = ({ children }) => {
  const { changeDispositionStatus } = useDispositionActionPlan();
  useLayoutEffect(() => {
    changeDispositionStatus('Services Fit');
  }, [changeDispositionStatus]);
  return <>{children}</>;
};

const ManagerHarness: React.FC = () => (
  <>
    <SaveBar />
    <ActionItemsManager users={users} />
  </>
);

const showToast = vi.fn();

vi.mock('../../components/Toast', () => ({
  ToastProvider: ({ children }: { children: React.ReactNode }) => <>{children}</>,
  useToast: () => ({ showToast }),
}));

beforeEach(() => {
  showToast.mockReset();
});

describe('ActionItemsManager - staged add', () => {
  it('adds to staged list (pre-save) instead of persisting', async () => {
    const onSave = vi.fn();

    render(
      <DispositionActionPlanProvider
        opportunity={baseOpportunity}
        currentUser={users[0]}
        onSaveActionPlan={onSave}
      >
        <PrimeStaging>
          <ManagerHarness />
        </PrimeStaging>
      </DispositionActionPlanProvider>
    );

    await screen.findByText(/Unsaved action plan tasks/i);

    const input = screen.getByPlaceholderText('Add a new task');
    fireEvent.change(input, { target: { value: 'Follow-up email' } });
    fireEvent.click(screen.getByRole('button', { name: /add task/i }));

    expect(onSave).not.toHaveBeenCalled();
    expect(screen.getByDisplayValue('Follow-up email')).toBeInTheDocument();
  });

  it('persists staged defaults when save CTA is clicked', async () => {
    const onSaveActionPlan = vi.fn().mockImplementation(async payload => ({
      disposition: { ...baseOpportunity.disposition, status: payload.disposition.status, version: baseOpportunity.disposition.version + 1 },
      actionItems: payload.actionItems.map((item, index) => ({
        action_item_id: item.action_item_id ?? `ai-${index}`,
        opportunity_id: baseOpportunity.opportunities_id,
        name: item.name,
        status: item.status,
        due_date: item.due_date ?? '',
        documents: item.documents ?? [],
        created_by_user_id: users[0].user_id,
        assigned_to_user_id: item.assigned_to_user_id,
      })),
    }));

    render(
      <DispositionActionPlanProvider
        opportunity={baseOpportunity}
        currentUser={users[0]}
        onSaveActionPlan={onSaveActionPlan}
      >
        <PrimeStaging>
          <ManagerHarness />
        </PrimeStaging>
      </DispositionActionPlanProvider>
    );

    const saveButton = await screen.findByRole('button', { name: /save changes/i });
    fireEvent.click(saveButton);

    await waitFor(() => {
      expect(onSaveActionPlan).toHaveBeenCalledTimes(1);
      expect(onSaveActionPlan.mock.calls[0][0].actionItems.length).toBeGreaterThan(0);
    });
  });

  it('renders persisted documents as external links', async () => {
    const opportunityWithDocs: Opportunity = {
      ...baseOpportunity,
      disposition: { ...baseOpportunity.disposition, status: 'Services Fit' },
      actionItems: [
        {
          action_item_id: 'ai-1',
          opportunity_id: baseOpportunity.opportunities_id,
          name: 'Review spec',
          status: ActionItemStatus.NotStarted,
          due_date: '2024-05-01',
          documents: [{ id: 'doc-1', text: 'Spec Sheet', url: 'https://example.com/spec' }],
          created_by_user_id: users[0].user_id,
          assigned_to_user_id: users[0].user_id,
        },
      ],
    };

    render(
      <DispositionActionPlanProvider
        opportunity={opportunityWithDocs}
        currentUser={users[0]}
        onSaveActionPlan={vi.fn()}
      >
        <ActionItemsManager users={users} />
      </DispositionActionPlanProvider>
    );

    const documentLink = await screen.findByRole('link', { name: /spec sheet/i });
    expect(documentLink).toHaveAttribute('href', 'https://example.com/spec');
    expect(documentLink).toHaveAttribute('target', '_blank');
    expect(documentLink).toHaveAttribute('rel', expect.stringContaining('noopener'));
  });

  it('renders newly saved documents as links after persisting', async () => {
    const onSaveActionPlan = vi.fn().mockImplementation(async payload => ({
      disposition: {
        ...baseOpportunity.disposition,
        status: payload.disposition.status,
        version: baseOpportunity.disposition.version + 1,
      },
      actionItems: [
        {
          action_item_id: 'ai-returned',
          opportunity_id: baseOpportunity.opportunities_id,
          name: payload.actionItems[0]?.name ?? 'Contact Opp Owner',
          status: payload.actionItems[0]?.status ?? ActionItemStatus.NotStarted,
          due_date: payload.actionItems[0]?.due_date ?? '',
          documents: [
            { id: 'doc-new', text: 'Implementation Plan', url: 'https://example.com/plan' },
          ],
          created_by_user_id: users[0].user_id,
          assigned_to_user_id: payload.actionItems[0]?.assigned_to_user_id ?? users[0].user_id,
        },
      ],
    }));

    render(
      <DispositionActionPlanProvider
        opportunity={baseOpportunity}
        currentUser={users[0]}
        onSaveActionPlan={onSaveActionPlan}
      >
        <PrimeStaging>
          <ManagerHarness />
        </PrimeStaging>
      </DispositionActionPlanProvider>
    );

    const saveButton = await screen.findByRole('button', { name: /save changes/i });
    fireEvent.click(saveButton);

    await waitFor(() => {
      expect(onSaveActionPlan).toHaveBeenCalledTimes(1);
    });

    const documentLink = await screen.findByRole('link', { name: /implementation plan/i });
    expect(documentLink).toHaveAttribute('href', 'https://example.com/plan');
    expect(documentLink).toHaveAttribute('target', '_blank');
  });

  it('includes staged document metadata in the save payload', async () => {
    const onSaveActionPlan = vi.fn().mockImplementation(async payload => ({
      disposition: {
        ...baseOpportunity.disposition,
        status: payload.disposition.status,
        version: baseOpportunity.disposition.version + 1,
      },
      actionItems: payload.actionItems.map((item, index) => ({
        action_item_id: item.action_item_id ?? `ai-${index}`,
        opportunity_id: baseOpportunity.opportunities_id,
        name: item.name,
        status: item.status,
        due_date: item.due_date ?? '',
        documents: item.documents ?? [],
        created_by_user_id: users[0].user_id,
        assigned_to_user_id: item.assigned_to_user_id,
      })),
    }));

    render(
      <DispositionActionPlanProvider
        opportunity={baseOpportunity}
        currentUser={users[0]}
        onSaveActionPlan={onSaveActionPlan}
      >
        <PrimeStaging>
          <ManagerHarness />
        </PrimeStaging>
      </DispositionActionPlanProvider>
    );

    const taskInput = screen.getByPlaceholderText('Add a new task');
    fireEvent.change(taskInput, { target: { value: 'Review implementation doc' } });
    fireEvent.click(screen.getByRole('button', { name: /add task/i }));

    const stagedInput = await screen.findByDisplayValue('Review implementation doc');
    const stagedArticle = stagedInput.closest('article');
    expect(stagedArticle).toBeTruthy();

    const scoped = within(stagedArticle as HTMLElement);
    fireEvent.click(scoped.getByRole('button', { name: /add link/i }));

    const linkTextInput = await scoped.findByLabelText('Link text');
    const linkUrlInput = await scoped.findByLabelText('Link URL');
<<<<<<< HEAD
    const saveLinkButton = scoped.getByRole('button', { name: /save link/i });

    expect(saveLinkButton).toBeDisabled();
=======
>>>>>>> 1ab0c94c

    fireEvent.change(linkTextInput, { target: { value: 'Spec Outline' } });
    fireEvent.change(linkUrlInput, { target: { value: 'https://example.com/spec' } });

<<<<<<< HEAD
    expect(saveLinkButton).toBeEnabled();

    fireEvent.click(saveLinkButton);

    await waitFor(() => {
      expect(scoped.queryByLabelText('Link text')).not.toBeInTheDocument();
    });

    const previewLinks = scoped.getAllByRole('link', { name: /spec outline/i });
    expect(previewLinks.length).toBeGreaterThan(0);

    fireEvent.click(scoped.getByRole('button', { name: /edit link/i }));

    const reopenedTextInput = await scoped.findByLabelText('Link text');
    expect(reopenedTextInput).toHaveValue('Spec Outline');

    fireEvent.click(scoped.getByRole('button', { name: /save link/i }));

=======
>>>>>>> 1ab0c94c
    const saveButton = await screen.findByRole('button', { name: /save changes/i });
    fireEvent.click(saveButton);

    await waitFor(() => {
      expect(onSaveActionPlan).toHaveBeenCalledTimes(1);
    });

    const payload = onSaveActionPlan.mock.calls[0][0];
    const savedTask = payload.actionItems.find((item: any) => item.name === 'Review implementation doc');
    expect(savedTask).toBeDefined();
    expect(savedTask.documents).toHaveLength(1);
    expect(savedTask.documents[0]).toMatchObject({
      text: 'Spec Outline',
      url: 'https://example.com/spec',
    });
    expect(savedTask.documents[0].id).toBeTruthy();
  });

  it('prevents saving staged links with invalid urls', async () => {
    const onSaveActionPlan = vi.fn();

    render(
      <DispositionActionPlanProvider
        opportunity={baseOpportunity}
        currentUser={users[0]}
        onSaveActionPlan={onSaveActionPlan}
      >
        <PrimeStaging>
          <ManagerHarness />
        </PrimeStaging>
      </DispositionActionPlanProvider>
    );

    const taskInput = screen.getByPlaceholderText('Add a new task');
    fireEvent.change(taskInput, { target: { value: 'Share deck' } });
    fireEvent.click(screen.getByRole('button', { name: /add task/i }));

    const stagedInput = await screen.findByDisplayValue('Share deck');
    const stagedArticle = stagedInput.closest('article');
    expect(stagedArticle).toBeTruthy();

    const scoped = within(stagedArticle as HTMLElement);
    fireEvent.click(scoped.getByRole('button', { name: /add link/i }));
    const linkTextInput = await scoped.findByLabelText('Link text');
    const linkUrlInput = await scoped.findByLabelText('Link URL');
<<<<<<< HEAD
    const saveLinkButton = scoped.getByRole('button', { name: /save link/i });
    fireEvent.change(linkTextInput, { target: { value: 'Deck' } });
    fireEvent.change(linkUrlInput, { target: { value: 'invalid-url' } });

    expect(saveLinkButton).toBeDisabled();

=======
    fireEvent.change(linkTextInput, { target: { value: 'Deck' } });
    fireEvent.change(linkUrlInput, { target: { value: 'invalid-url' } });

>>>>>>> 1ab0c94c
    const saveButton = await screen.findByRole('button', { name: /save changes/i });
    fireEvent.click(saveButton);

    await waitFor(() => {
      expect(onSaveActionPlan).not.toHaveBeenCalled();
      expect(showToast).toHaveBeenCalledWith(
        'Fix invalid link URLs before saving (use http:// or https://).',
        'error'
      );
    });

    expect(scoped.getByText(/Enter a valid URL/i)).toBeInTheDocument();
  });
});
<|MERGE_RESOLUTION|>--- conflicted
+++ resolved
@@ -255,17 +255,13 @@
 
     const linkTextInput = await scoped.findByLabelText('Link text');
     const linkUrlInput = await scoped.findByLabelText('Link URL');
-<<<<<<< HEAD
     const saveLinkButton = scoped.getByRole('button', { name: /save link/i });
 
     expect(saveLinkButton).toBeDisabled();
-=======
->>>>>>> 1ab0c94c
 
     fireEvent.change(linkTextInput, { target: { value: 'Spec Outline' } });
     fireEvent.change(linkUrlInput, { target: { value: 'https://example.com/spec' } });
 
-<<<<<<< HEAD
     expect(saveLinkButton).toBeEnabled();
 
     fireEvent.click(saveLinkButton);
@@ -283,9 +279,7 @@
     expect(reopenedTextInput).toHaveValue('Spec Outline');
 
     fireEvent.click(scoped.getByRole('button', { name: /save link/i }));
-
-=======
->>>>>>> 1ab0c94c
+      
     const saveButton = await screen.findByRole('button', { name: /save changes/i });
     fireEvent.click(saveButton);
 
@@ -331,18 +325,12 @@
     fireEvent.click(scoped.getByRole('button', { name: /add link/i }));
     const linkTextInput = await scoped.findByLabelText('Link text');
     const linkUrlInput = await scoped.findByLabelText('Link URL');
-<<<<<<< HEAD
     const saveLinkButton = scoped.getByRole('button', { name: /save link/i });
     fireEvent.change(linkTextInput, { target: { value: 'Deck' } });
     fireEvent.change(linkUrlInput, { target: { value: 'invalid-url' } });
 
     expect(saveLinkButton).toBeDisabled();
 
-=======
-    fireEvent.change(linkTextInput, { target: { value: 'Deck' } });
-    fireEvent.change(linkUrlInput, { target: { value: 'invalid-url' } });
-
->>>>>>> 1ab0c94c
     const saveButton = await screen.findByRole('button', { name: /save changes/i });
     fireEvent.click(saveButton);
 
